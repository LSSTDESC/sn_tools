import multiprocessing
import pandas as pd
import numpy as np
from astropy.table import Table, Column, vstack
import time
from scipy.linalg import lapack
# lapack_routine = lapack_lite.dgesv
import scipy.linalg as la
import operator
import numpy.lib.recfunctions as rf
import warnings

# this is to remove runtime warnings
warnings.filterwarnings("ignore", category=RuntimeWarning)


class LCfast:
    """
    class to simulate supernovae light curves in a fast way
    The method relies on templates and broadcasting to increase speed

    Parameters
    ---------------
    reference_lc: RegularGridData
        lc reference files
    dustcorr: dict of dict of RegularGridData
       dust correction map
    x1: float
      SN stretch
    color: float
      SN color
    telescope: Telescope()
      telescope for the study
    mjdCol: str, opt
      name of the MJD col in data to simulate (default: observationStartMJD)
    RACol: str, opt
      name of the RA col in data to simulate (default: fieldRA)
    DecCol: str, opt
       name of the Dec col in data to simulate (default: fieldDec)
    filterCol: str, opt
       name of the filter col in data to simulate (default: filter)
    exptimeCol: str, opt
      name of the exposure time  col in data to simulate (default: visitExposureTime)
    m5Col: str, opt
       name of the fiveSigmaDepth col in data to simulate (default: fiveSigmaDepth)
    seasonCol: str, opt
       name of the season col in data to simulate (default: season)
    snr_min: float, opt
       minimal Signal-to-Noise Ratio to apply on LC points (default: 5)
    lightOutput: bool, opt
        to get a lighter output (ie lower number of cols) (default: True)
    bluecutoff: float,opt
       blue cutoff for SN (default: 380.0 nm)
    redcutoff: float, opt
       red cutoff for SN (default: 800.0 nm)

    """

    def __init__(self, reference_lc, dustcorr, x1, color,
                 telescope, mjdCol='observationStartMJD',
                 RACol='fieldRA', DecCol='fieldDec',
                 filterCol='filter', exptimeCol='visitExposureTime',
                 m5Col='fiveSigmaDepth', seasonCol='season', nexpCol='numExposures', seeingCol='seeingFwhmEff',
                 snr_min=5.,
                 lightOutput=True,
                 ebvofMW=-1.0,
                 bluecutoff=380.0,
                 redcutoff=800.0):

        # grab all vals
        self.RACol = RACol
        self.DecCol = DecCol
        self.filterCol = filterCol
        self.mjdCol = mjdCol
        self.m5Col = m5Col
        self.exptimeCol = exptimeCol
        self.seasonCol = seasonCol
        self.nexpCol = nexpCol
        self.seeingCol = seeingCol

        self.x1 = x1
        self.color = color
        self.lightOutput = lightOutput
        self.ebvofMW = ebvofMW
        self.dustcorr = dustcorr
        # Loading reference file
        self.reference_lc = reference_lc

        self.telescope = telescope

        # This cutoffs are used to select observations:
        # phase = (mjd - DayMax)/(1.+z)
        # selection: min_rf_phase < phase < max_rf_phase
        # and        blue_cutoff < mean_rest_frame < red_cutoff
        # where mean_rest_frame = telescope.mean_wavelength/(1.+z)
        self.blue_cutoff = bluecutoff
        self.red_cutoff = redcutoff

        # SN parameters for Fisher matrix estimation
        self.param_Fisher = ['x0', 'x1', 'daymax', 'color']

        self.snr_min = snr_min

        # getting the telescope zp
        self.zp = {}
        for b in 'ugrizy':
            self.zp[b] = telescope.zp(b)

        """
        test = np.array(['u','g','g'])
        index = np.argwhere(zp['band'] == test[:,None])

        print(index)
        print(zp['zp'][index][:,1])
        print(toto)
        """

    def __call__(self, obs, ebvofMW, gen_par=None, bands='grizy'):
        """ Simulation of the light curve


        Parameters
        ----------------
        obs: array
         array of observations
        ebvofMW: float
           E(B-V) for MW
        gen_par: array, opt
         simulation parameters (default: None)
        bands: str, opt
          filters to consider for simulation (default: grizy)


        Returns
        ------------
        astropy table with:
        columns: band, flux, fluxerr, snr_m5,flux_e,zp,zpsys,time
        metadata : SNID,RA,Dec,DayMax,X1,Color,z
        """

        if len(obs) == 0:
            return None

        # result in this df
        tab_tot = pd.DataFrame()

        # loop on the bands
        for band in bands:
            idx = obs[self.filterCol] == band
            if len(obs[idx]) > 0:
                resband = self.processBand(obs[idx], ebvofMW, band, gen_par)
                tab_tot = tab_tot.append(resband, ignore_index=True)

        # return produced LC
        return tab_tot

    def call_multiproc(self, obs, gen_par=None, bands='grizy'):
        """ Simulation of the light curve
        This method uses multiprocessing (one band per process) to increase speed

        Parameters
        ----------------
        obs: array
         array of observations
        gen_par: array, opt
         simulation parameters (default: None)
        bands: str, opt
          filters to consider for simulation (default: grizy)

        Returns
        ------------
        astropy table with:
        columns: band, flux, fluxerr, snr_m5,flux_e,zp,zpsys,time
        metadata : SNID,RA,Dec,DayMax,X1,Color,z
        """

        ra = np.mean(obs[self.RACol])
        dec = np.mean(obs[self.DecCol])

        if len(obs) == 0:
            return None

        result_queue = multiprocessing.Queue()

        tab_tot = pd.DataFrame()

        # multiprocessing here: one process (processBand) per band
        jproc = -1
        for j, band in enumerate(bands):
            idx = obs[self.filterCol] == band
            # print('multiproc',band,j,len(obs[idx]))
            if len(obs[idx]) > 0:
                jproc += 1
                p = multiprocessing.Process(name='Subprocess-'+str(
                    j), target=self.processBand, args=(obs[idx], band, gen_par, jproc, result_queue))
                p.start()

        resultdict = {}
        for j in range(jproc+1):
            resultdict.update(result_queue.get())

        for p in multiprocessing.active_children():
            p.join()

        for j in range(jproc+1):
            if not resultdict[j].empty:
                tab_tot = tab_tot.append(resultdict[j], ignore_index=True)

        # return produced LC
        return tab_tot

    def processBand(self, sel_obs, ebvofMW, band, gen_par, j=-1, output_q=None):
        """ LC simulation of a set of obs corresponding to a band
        The idea is to use python broadcasting so as to estimate
        all the requested values (flux, flux error, Fisher components, ...)
        in a single path (i.e no loop!)

        Parameters
        ---------------
        sel_obs: array
         array of observations
        band: str
         band of observations
        gen_par: array
         simulation parameters
        j: int, opt
         index for multiprocessing (default: -1)
        output_q: multiprocessing.Queue(),opt
         queue for multiprocessing (default: None)


        Returns
        -------
        astropy table with fields corresponding to LC components

        """

        # method used for interpolation
        method = 'linear'
        interpType = 'griddata'
        interpType = 'regular'

        # if there are no observations in this filter: return None
        if len(sel_obs) == 0:
            if output_q is not None:
                output_q.put({j: None})
            else:
                return None

        # Get the fluxes (from griddata reference)

        # xi = MJD-T0
        xi = sel_obs[self.mjdCol]-gen_par['daymax'][:, np.newaxis]

        # yi = redshift simulated values
        # requested to avoid interpolation problems near boundaries
        yi = np.round(gen_par['z'], 4)
        # yi = gen_par['z']

        # p = phases of LC points = xi/(1.+z)
        p = xi/(1.+yi[:, np.newaxis])
        yi_arr = np.ones_like(p)*yi[:, np.newaxis]

        if interpType == 'griddata':
            # Get reference values: phase, z, flux, fluxerr
            x = self.reference_lc.lc_ref[band]['phase']
            y = self.reference_lc.lc_ref[band]['z']
            z = self.reference_lc.lc_ref[band]['flux']
            zb = self.reference_lc.lc_ref[band]['fluxerr']

            # flux interpolation
            fluxes_obs = griddata((x, y), z, (p, yi_arr),
                                  method=method, fill_value=0.)

            # flux error interpolation
            fluxes_obs_err = griddata(
                (x, y), zb, (p, yi_arr), method=method, fill_value=0.)

            # Fisher components estimation

            dFlux = {}

            # loop on Fisher parameters
            for val in self.param_Fisher:
                # get the reference components
                z_c = self.reference_lc.lc_ref[band]['d'+val]
                # get Fisher components from interpolation
                dFlux[val] = griddata((x, y), z_c, (p, yi_arr),
                                      method=method, fill_value=0.)

        if interpType == 'regular':

            """
            # remove LC points outside the restframe phase range
            min_rf_phase = gen_par['min_rf_phase'][:, np.newaxis]
            max_rf_phase = gen_par['max_rf_phase'][:, np.newaxis]
            flag = (p >= min_rf_phase) & (p <= max_rf_phase)

            time_ref = time.time()
            p_mask = np.ma.array(p, mask=~flag)
            yi_mask = np.ma.array(yi_arr, mask=~flag)

            pts = (p_mask[~p.mask],yi_mask[~p.mask])
            """
            pts = (p, yi_arr)
            fluxes_obs = self.reference_lc.flux[band](pts)
            fluxes_obs_err = self.reference_lc.fluxerr_photo[band](pts)
            fluxes_model_err = self.reference_lc.fluxerr_model[band](pts)

            """
            fluxes_obs = np.nan_to_num(fluxes_obs)
            fluxes_obs_err = np.nan_to_num(fluxes_obs_err)
            """

            # Fisher components estimation

            dFlux = {}

            # loop on Fisher parameters
            for val in self.param_Fisher:
                dFlux[val] = self.reference_lc.param[band][val](pts)
            # get the reference components
            # z_c = self.reference_lc.lc_ref[band]['d'+val]
            # get Fisher components from interpolation
            # dFlux[val] = griddata((x, y), z_c, (p, yi_arr),
            #                      method=method, fill_value=0.)

        # replace crazy fluxes by dummy values
        fluxes_obs_err[fluxes_obs <= 0.] = 10.
        fluxes_obs[fluxes_obs <= 0.] = 1.e-10

        # Fisher matrix components estimation
        # loop on SN parameters (x0,x1,color)
        # estimate: dF/dxi*dF/dxj
        Derivative_for_Fisher = {}
        for ia, vala in enumerate(self.param_Fisher):
            for jb, valb in enumerate(self.param_Fisher):
                if jb >= ia:
                    Derivative_for_Fisher[vala +
                                          valb] = dFlux[vala] * dFlux[valb]

        # remove LC points outside the restframe phase range
        min_rf_phase = gen_par['minRFphase'][:, np.newaxis]
        max_rf_phase = gen_par['maxRFphase'][:, np.newaxis]
        flag = (p >= min_rf_phase) & (p <= max_rf_phase)

        # remove LC points outside the (blue-red) range

        mean_restframe_wavelength = np.array(
            [self.telescope.mean_wavelength[band]]*len(sel_obs))
        mean_restframe_wavelength = np.tile(
            mean_restframe_wavelength, (len(gen_par), 1))/(1.+gen_par['z'][:, np.newaxis])
        flag &= (mean_restframe_wavelength > 0.) & (
            mean_restframe_wavelength < 1000000.)

        flag_idx = np.argwhere(flag)

        # Correct fluxes_err (m5 in generation probably different from m5 obs)

        # gamma_obs = self.telescope.gamma(
        #    sel_obs[self.m5Col], [band]*len(sel_obs), sel_obs[self.exptimeCol])

        gamma_obs = self.reference_lc.gamma[band](
            (sel_obs[self.m5Col], sel_obs[self.exptimeCol]/sel_obs[self.nexpCol], sel_obs[self.nexpCol]))

        mag_obs = -2.5*np.log10(fluxes_obs/3631.)

        m5 = np.asarray([self.reference_lc.m5_ref[band]]*len(sel_obs))

        gammaref = np.asarray([self.reference_lc.gamma_ref[band]]*len(sel_obs))

        m5_tile = np.tile(m5, (len(p), 1))

        srand_ref = srand(
            np.tile(gammaref, (len(p), 1)), mag_obs, m5_tile)

        srand_obs = srand(np.tile(gamma_obs, (len(p), 1)), mag_obs, np.tile(
            sel_obs[self.m5Col], (len(p), 1)))

        correct_m5 = srand_ref/srand_obs

        """
        print(band, gammaref, gamma_obs, m5,
              sel_obs[self.m5Col], sel_obs[self.exptimeCol])
        """
        fluxes_obs_err = fluxes_obs_err/correct_m5

        # now apply the flag to select LC points
        fluxes = np.ma.array(fluxes_obs, mask=~flag)
        fluxes_err_photo = np.ma.array(fluxes_obs_err, mask=~flag)
        fluxes_err_model = np.ma.array(fluxes_model_err, mask=~flag)
        phases = np.ma.array(p, mask=~flag)
        snr_m5 = np.ma.array(fluxes_obs/fluxes_obs_err, mask=~flag)

        nvals = len(phases)

        obs_time = np.ma.array(
            np.tile(sel_obs[self.mjdCol], (nvals, 1)), mask=~flag)
        seasons = np.ma.array(
            np.tile(sel_obs[self.seasonCol], (nvals, 1)), mask=~flag)
        if not self.lightOutput:
            gammas = np.ma.array(
                np.tile(gamma_obs, (nvals, 1)), mask=~flag)
            exp_time = np.ma.array(
                np.tile(sel_obs[self.exptimeCol], (nvals, 1)), mask=~flag)
            nexposures = np.ma.array(
                np.tile(sel_obs[self.nexpCol], (nvals, 1)), mask=~flag)
            m5_obs = np.ma.array(
                np.tile(sel_obs[self.m5Col], (nvals, 1)), mask=~flag)
            if self.seeingCol in sel_obs.dtype.names:
                seeings = np.ma.array(
                    np.tile(sel_obs[self.seeingCol], (nvals, 1)), mask=~flag)

        healpixIds = np.ma.array(
            np.tile(sel_obs['healpixID'].astype(int), (nvals, 1)), mask=~flag)

        pixRAs = np.ma.array(
            np.tile(sel_obs['pixRA'], (nvals, 1)), mask=~flag)

        pixDecs = np.ma.array(
            np.tile(sel_obs['pixDec'], (nvals, 1)), mask=~flag)

        z_vals = gen_par['z'][flag_idx[:, 0]]
        daymax_vals = gen_par['daymax'][flag_idx[:, 0]]
        mag_obs = np.ma.array(mag_obs, mask=~flag)
        Fisher_Mat = {}
        for key, vals in Derivative_for_Fisher.items():
            Fisher_Mat[key] = np.ma.array(vals, mask=~flag)

        # Store in a panda dataframe
        lc = pd.DataFrame()

        ndata = len(fluxes_err_photo[~fluxes_err_photo.mask])

        if ndata > 0:

            lc['flux'] = fluxes[~fluxes.mask]
            lc['fluxerr_photo'] = fluxes_err_photo[~fluxes_err_photo.mask]
            lc['fluxerr_model'] = fluxes_err_model[~fluxes_err_model.mask]
            lc['fluxerr'] = np.sqrt(
                lc['fluxerr_photo']**2+lc['fluxerr_model']**2)
            lc['phase'] = phases[~phases.mask]
            lc['snr_m5'] = snr_m5[~snr_m5.mask]
            lc['time'] = obs_time[~obs_time.mask]
            lc['mag'] = mag_obs[~mag_obs.mask]
            if not self.lightOutput:
                lc['gamma'] = gammas[~gammas.mask]
                lc['m5'] = m5_obs[~m5_obs.mask]
                lc['mag'] = mag_obs[~mag_obs.mask]
                lc['magerr'] = (2.5/np.log(10.))/snr_m5[~snr_m5.mask]
                lc['time'] = obs_time[~obs_time.mask]
                lc[self.exptimeCol] = exp_time[~exp_time.mask]
                lc[self.nexpCol] = nexposures[~nexposures.mask]
                if self.seeingCol in sel_obs.dtype.names:
                    lc[self.seeingCol] = seeings[~seeings.mask]

            lc['band'] = ['LSST::'+band]*len(lc)
            lc['zp'] = self.zp[band]
            lc['zp'] = 2.5*np.log10(3631)
            lc['zpsys'] = 'ab'
            lc['season'] = seasons[~seasons.mask]
            lc['season'] = lc['season'].astype(int)
            lc['healpixID'] = healpixIds[~healpixIds.mask]
            lc['pixRA'] = pixRAs[~pixRAs.mask]
            lc['pixDec'] = pixDecs[~pixDecs.mask]
            lc['z'] = z_vals
            lc['daymax'] = daymax_vals
            if not self.lightOutput:
                lc['flux_e_sec'] = self.reference_lc.mag_to_flux[band]((
                    lc['mag'], lc[self.exptimeCol]/lc[self.nexpCol], lc[self.nexpCol]))
                lc['flux_5'] = self.reference_lc.mag_to_flux[band]((
                    lc['m5'], lc[self.exptimeCol]/lc[self.nexpCol], lc[self.nexpCol]))
                lc.loc[:, 'ratio'] = (
                    lc['flux_e_sec']/lc['snr_m5'])/(lc['flux_5']/5.)
            for key, vals in Fisher_Mat.items():
                lc.loc[:, 'F_{}'.format(
                    key)] = vals[~vals.mask]/(lc['fluxerr_photo'].values**2)
                # lc.loc[:, 'F_{}'.format(key)] = 999.
            lc.loc[:, 'x1'] = self.x1
            lc.loc[:, 'color'] = self.color

            lc.loc[:, 'n_aft'] = (np.sign(lc['phase']) == 1) & (
                lc['snr_m5'] >= self.snr_min)
            lc.loc[:, 'n_bef'] = (np.sign(lc['phase'])
                                  == -1) & (lc['snr_m5'] >= self.snr_min)

            lc.loc[:, 'n_phmin'] = (lc['phase'] <= -5.)
            lc.loc[:, 'n_phmax'] = (lc['phase'] >= 20)

            # transform boolean to int because of some problems in the sum()

            for colname in ['n_aft', 'n_bef', 'n_phmin', 'n_phmax']:
                lc.loc[:, colname] = lc[colname].astype(int)

        if len(lc) > 0.:
            lc = self.dust_corrections(lc, ebvofMW)

        if output_q is not None:
            output_q.put({j: lc})
        else:
            return lc

    def dust_corrections(self, tab, ebvofMW):
        """
        Method to apply dust corrections on flux and related data

        Parameters
        ---------------
        tab: pandas df
          LC points to apply dust corrections on
        ebvofMW: float
          E(B-V) for MW

        Returns
        -----------
        tab: pandas df
          LC points with dust corrections applied
        """

        # no dust correction here
        if np.abs(ebvofMW) < 1.e-5:
            return tab

        tab['ebvofMW'] = ebvofMW

        for vv in ['F_x0x0', 'F_x0x1', 'F_x0daymax', 'F_x0color', 'F_x1x1',
                   'F_x1daymax', 'F_x1color', 'F_daymaxdaymax', 'F_daymaxcolor',
                   'F_colorcolor']:
            tab[vv] *= tab['fluxerr']**2

        # test = pd.DataFrame(tab)

        tab = tab.groupby(['band']).apply(
            lambda x: self.corrFlux(x)).reset_index()

        # mag correction - after flux correction
        #print('there man',tab['flux'])
        tab = tab.replace({'flux': 0.0}, 1.e-10)
        tab['mag'] = -2.5 * np.log10(tab['flux'] / 3631.0)
        # snr_m5 correction
        tab['snr_m5'] = 1./srand(tab['gamma'], tab['mag'], tab['m5'])
        tab['magerr'] = (2.5/np.log(10.))/tab['snr_m5']
<<<<<<< HEAD
        tab['fluxerr_photo'] = tab['flux']/tab['snr_m5']
        tab['fluxerr'] = np.sqrt(tab['fluxerr_photo']**2+
=======
        tab['fluxerr_phot'] = tab['flux']/tab['snr_m5']
        tab['fluxerr'] = np.sqrt(tab['fluxerr_phot']**2 +
>>>>>>> 2504d379
                                 tab['fluxerr_model']**2)

        # tab['old_flux'] = test['flux']
        # tab['old_fluxerr'] = test['fluxerr']

        # print(toat)

        for vv in ['F_x0x0', 'F_x0x1', 'F_x0daymax', 'F_x0color', 'F_x1x1',
                   'F_x1daymax', 'F_x1color', 'F_daymaxdaymax', 'F_daymaxcolor',
                   'F_colorcolor']:
            tab[vv] /= tab['fluxerr']**2

        return tab

    def corrFlux(self, grp):
        """
        Method to correct flux and Fisher matrix elements for dust

        Parameters
        ---------------
        grp: pandas group
           data to process

        Returns
        ----------
        pandas grp with corrected values
        """

        band = grp.name.split(':')[-1]

        corrdust = self.dustcorr[band]['ratio_flux'](
            (grp['phase'], grp['z'], grp['ebvofMW']))
        for vv in ['flux', 'flux_e_sec']:
            grp[vv] *= corrdust

        corrdust = self.dustcorr[band]['ratio_fluxerr_model'](
            (grp['phase'], grp['z'], grp['ebvofMW']))
        grp['fluxerr_model'] *= corrdust

        for va in ['x0', 'x1', 'color', 'daymax']:
            for vb in ['x0', 'x1', 'color', 'daymax']:
                corrdusta = self.dustcorr[band]['ratio_d{}'.format(va)](
                    (grp['phase'], grp['z'], grp['ebvofMW']))
                corrdustb = self.dustcorr[band]['ratio_d{}'.format(vb)](
                    (grp['phase'], grp['z'], grp['ebvofMW']))
                varcorr = 'F_{}{}'.format(va, vb)
                if varcorr in grp.columns:
                    grp[varcorr] *= corrdusta*corrdustb

        return grp


def srand(gamma, mag, m5):
    """
    Function to estimate :math:`srand=\sqrt((0.04-\gamma)*x+\gamma*x^2)`

    with :math:`x = 10^{0.4*(m-m_5)}`


    Parameters
    ---------------
    gamma: float
     gamma value
    mag: float
     magnitude
    m5: float
      fiveSigmaDepth value

    Returns
    ----------
    srand = np.sqrt((0.04-gamma)*x+gamma*x**2)
    with x = 10**(0.4*(mag-m5))

    """

    x = 10**(0.4*(mag-m5))
    return np.sqrt((0.04-gamma)*x+gamma*x**2)


class CalcSN:
    """
    class to estimate SN parameters from light curve

    Parameters
    ---------------
    lc_all: astropy Table
      light curve points
    nBef: int, opt
      quality selection: number of LC points before max (default: 2)
    nAft: int, opt
       quality selection: number of LC points after max (default: 5)
    nPhamin: int, opt
       quality selection: number of point with phase <= -5(default: 1)
    nPhamax: int, opt
    quality selection: number of point with phase >= 30 (default: 1)

    params: list(str)
      list of Fisher parameters to estimate (default: ['x0', 'x1', 'color'])

    """

    def __init__(self, lc_all,
                 nBef=2, nAft=5,
                 nPhamin=1, nPhamax=1,
                 params=['x0', 'x1', 'color']):

        self.nBef = nBef
        self.nAft = nAft
        self.nPhamin = nPhamin
        self.nPhamax = nPhamax
        self.params = params
        # select only fields involved in the calculation
        # this would save some memory
        fields = []
        for fi in ['season', 'healpixID', 'pixRA', 'pixDec', 'z',
                   'daymax', 'band', 'snr_m5', 'time', 'fluxerr', 'fluxerr_photo','phase']:
            fields.append(fi)
        
            
            
        # Fisher parameters
        for ia, vala in enumerate(self.params):
            for jb, valb in enumerate(self.params):
                if jb >= ia:
                    fields.append('F_'+vala+valb)

        # lc to process
        lc = Table(lc_all[fields])
        
        #lc['fluxerr'] = lc['fluxerr_photo']
        # LC selection
        
        goodlc, badlc = self.selectLC(lc)

        res = badlc
        self.fitstatus = 0
        if len(goodlc) > 0:
            self.calcSigma(lc, goodlc)
            res = vstack([res, goodlc])

        self.sn = res

    def calcSigma(self, lc, restab_good):
        """
        Method to estimate sigma of SN paremeters

        Parameters
        ---------------
        lc: astropy Table
          light curve points
        restab_good:

        """

        valu = np.unique(restab_good['z', 'daymax'])
        diff = lc['daymax']-valu['daymax'][:, np.newaxis]
        flag = np.abs(diff) < 1.e-5
        diffb = lc['z']-valu['z'][:, np.newaxis]
        flag &= np.abs(diffb) < 1.e-5
        mystr = []
        for ia, vala in enumerate(self.params):
            for jb, valb in enumerate(self.params):
                if jb >= ia:
                    mystr.append('F_'+vala+valb)
        mystr += ['fluxerr']

        resu = np.ma.array(
            np.tile(np.copy(lc[mystr]), (len(valu), 1)), mask=~flag)

        # grab errors on "good" LC only ie the ones that passed the cuts
        self.sigmaSNparams(resu, restab_good)

    def selectLC(self, lc):
        """
        Method to select LC

        Parameters
        ---------------
        lc: astropy Table
          light curve points

        Returns
        ----------
        Two astropy Table: one with LC that passed the selection cuts
        and one that did not pass the selection cuts.
        For this last sample, covariances of SN parameters are set to 100.
        """
        restab = Table(
            np.unique(lc[['season', 'healpixID', 'pixRA', 'pixDec', 'z', 'daymax']]))

        valu = np.unique(lc['z', 'daymax'])
        diff = lc['daymax']-valu['daymax'][:, np.newaxis]
        flag = np.abs(diff) < 1.e-5
        diffb = lc['z']-valu['z'][:, np.newaxis]
        flag &= np.abs(diffb) < 1.e-5

        tile_band = np.tile(lc['band'], (len(valu), 1))
        tile_snr = np.tile(lc['snr_m5'], (len(valu), 1))

        flag_snr = tile_snr > 0.

        # difftime = lc['time']-lc['daymax']
        phase = np.tile(lc['phase'], (len(valu), 1))

        count_bef = self.select_phase(phase, flag, flag_snr, operator.lt, 0.)
        restab.add_column(Column(count_bef, name='n_bef'))

        count_aft = self.select_phase(phase, flag, flag_snr, operator.ge, 0.)
        restab.add_column(Column(count_aft, name='n_aft'))

        count_pmin = self.select_phase(phase, flag, True, operator.le, -5.)
        restab.add_column(Column(count_pmin, name='n_phmin'))

        count_pmax = self.select_phase(phase, flag, True, operator.ge, 30.)
        restab.add_column(Column(count_pmax, name='n_phmax'))

        # LC selection here
        idx = (restab['n_bef'] >= self.nBef) & (restab['n_aft'] >= self.nAft)
        idx &= (restab['n_phmin'] >= self.nPhamin) & (
            restab['n_phmax'] >= self.nPhamax)
        restab_good = Table(restab[idx])
        restab_bad = Table(restab[~idx])
        for par in self.params:
            restab_bad.add_column(
                Column([100.]*len(restab_bad), name='Cov_{}{}'.format(par, par)))

        return restab_good, restab_bad

    def select_phase(self, phase, flag, flag_snr, op, phase_cut):
        """
        Method to estimate the number of points depending on a phase cut

        Parameters
        ----------------
        phase:  array of phases
        flag: array of flag selection
        flag_snr: array of flags for snr selection
        op: operator to apply
        phase_cut: float
          phase selection

        Returns
        ----------
        number of points corresponding to the selection

        """
        fflag = op(phase, phase_cut)
        fflag &= flag
        fflag &= flag_snr

        ma_diff = np.ma.array(phase, mask=~fflag)
        count = ma_diff.count(axis=1)
        return count

    def sigmaSNparams(self, resu, restab):
        """
        Method to estimate SN parameter errors from Fisher elements

        Parameters
        ---------------
        resu: masked array
          light curve points used to estimate sigmas
        restab: astropy Table

        Returns
        -----------
        None. astropy Table of results (restab) is updated
        """

        time_ref = time.time()
        parts = {}
        for ia, vala in enumerate(self.params):
            for jb, valb in enumerate(self.params):
                if jb >= ia:
                    parts[ia, jb] = np.sum(resu['F_'+vala+valb], axis=1)

        # print('one',time.time()-time_ref,parts)
        time_ref = time.time()
        size = len(resu)
        npars = len(self.params)
        Fisher_Big = np.zeros((npars*size, npars*size))
        Big_Diag = np.zeros((npars*size, npars*size))
        Big_Diag = []

        for iv in range(size):
            Fisher_Matrix = np.zeros((npars, npars))
            for ia, vala in enumerate(self.params):
                for jb, valb in enumerate(self.params):
                    if jb >= ia:
                        Fisher_Big[ia+npars*iv][jb+npars *
                                                iv] = parts[ia, jb][iv]
        # print('two',time.time()-time_ref)
        time_ref = time.time()
        # pprint.pprint(Fisher_Big)

        Fisher_Big = Fisher_Big + np.triu(Fisher_Big, 1).T
        # Big_Diag = np.diag(np.linalg.inv(Fisher_Big))
        detmat = np.linalg.det(Fisher_Big)
        if detmat > 1.e-5:
            # matrix not singular - should be invertible
            Big_Diag = np.diag(faster_inverse(Fisher_Big))
            # print('three',time.time()-time_ref)
            time_ref = time.time()
            for ia, vala in enumerate(self.params):
                indices = range(ia, len(Big_Diag), npars)
                restab.add_column(
                    Column(np.take(Big_Diag, indices), name='Cov_{}{}'.format(vala, vala)))
            self.fitstatus = 1
        else:
            for ia, vala in enumerate(self.params):
                restab.add_column(
                    Column(-99., name='Cov_{}{}'.format(vala, vala)))
            self.fitstatus = -1
    # print('four',time.time()-time_ref)
    # time_ref = time.time()


class CalcSN_df:
    """
    class to estimate SN parameters from light curve

    Parameters
    ---------------
    lc_all: astropy Table
      light curve points
    n_bef: int, opt
      quality selection: number of LC points before max (default: 4)
    n_aft: int, opt
       quality selection: number of LC points after max (default: 10)
    snr_min: float, opt
       quality selection: min SNR for LC points (default: 5.)
    phase_min: float, opt
        phase corresponding to n_phase_min cut (default: -5)
    phase_max: float, opt
        phase corresponding to n_phase_max cut (default: 20)
    n_phase_min: int, opt
       quality selection: number of point with phase <= -5(default: 1)
    n_phase_max: int, opt
    quality selection: number of point with phase >= 30 (default: 1)
    params: list(str)
      list of Fisher parameters to estimate (default: ['x0', 'x1', 'daymax','color'])
    invert_matrix: bool, opt
      if True, SN parameter variances are estimated by inverting the Fisher matrix
      if False, only color variance is estimated from analytic estimation.
    """

    def __init__(self, lc,
                 n_bef=4, n_aft=10, snr_min=5.,
                 phase_min=-5, phase_max=20,
                 n_phase_min=1, n_phase_max=1,
                 params=['x0', 'x1', 'daymax', 'color'],
                 invert_matrix=False):

        self.n_bef = n_bef
        self.n_aft = n_aft
        self.snr_min = snr_min
        self.phase_min = phase_min
        self.phase_max = phase_max
        self.n_phase_min = n_phase_min
        self.n_phase_max = n_phase_max
        self.params = params
        self.invert_matrix = invert_matrix
        # list of variables in the output df
        self.names_out = ['x1', 'color', 'z', 'daymax', 'season',
                          'healpixID', 'pixRA', 'pixDec']

        # select only fields involved in the calculation
        # this would save some memory
        fields = []
        for fi in ['season', 'healpixID', 'pixRA', 'pixDec', 'z',
                   'daymax', 'snr_m5', 'phase', 'x1', 'color']:
            fields.append(fi)

        tosum = []
        for ia, vala in enumerate(params):
            for jb, valb in enumerate(params):
                if jb >= ia:
                    fields.append('F_'+vala+valb)
                    tosum.append('F_'+vala+valb)
        time_ref = time.time()
        lc.loc[:] = lc[fields]

        # prepare LC for selection
        lc = self.statLC(lc)

        for colname in ['n_aft', 'n_bef', 'n_phmin', 'n_phmax']:
            lc.loc[:, colname] = lc[colname].astype(int)

        time_ref = time.time()

        # This is the final LC result
        sndf = lc.groupby(self.names_out).apply(
            lambda x: self.sigmaColor(x, tosum)).reset_index()

        self.sn = sndf

    def sigmaColor(self, grp, tosam):
        """
        Method to estimate sigmaColor for a group

        Parameters
        ---------------
        grp : df group
          data to process
        tosam: list(str)
           list of var to sum-up

        Returns
        -----------
        pandas df with the following cols:
        n_bef: number of LC point before max
        n_aft: number of LC points after max
        n_phmin: number of LC points with phase<=phase_min
        n_phmax: number of LC points with phase>= phase_max
        Cov_colorcolor: color variance

        """

        tosuma = list(tosam)
        tosuma += ['n_aft', 'n_bef', 'n_phmin', 'n_phmax']
        # sums = grp[tosuma].sum().to_frame()
        sums = pd.DataFrame([grp[tosuma].sum()], columns=tosuma)

        # selection cuts
        idx = sums['n_aft'] >= self.n_aft
        idx &= sums['n_bef'] >= self.n_bef
        idx &= sums['n_phmin'] >= self.n_phase_min
        idx &= sums['n_phmax'] >= self.n_phase_max

        # estimate sigma_color**2 for grp passing the cuts only.
        dict_out = {}
        for var in self.params:
            dict_out['Cov_{}{}'.format(var, var)] = [100.]

        if len(sums[idx]) > 0:
            if not self.invert_matrix:
                dict_out['Cov_colorcolor'] = CovColor(
                    sums).Cov_colorcolor.to_list()
            else:
                covCalc = self.sigmaSNparams(sums)
                for key in dict_out.keys():
                    dict_out[key] = covCalc[key].to_list()

        for vv in ['n_aft', 'n_bef', 'n_phmin', 'n_phmax']:
            dict_out[vv] = sums[vv].to_list()

        # return results as a df
        return pd.DataFrame.from_dict(dict_out)

    def statLC(self, lc):
        """
        Method to add var to lc so as to ease future selection

        Parameters
        ---------------
        lc: pandas df
          data to process

        Returns
        -----------
        initial df with added cols:
        n_bef: number of LC point before max
        n_aft: number of LC points after max
        n_phmin: number of LC points with phase<=phase_min
        n_phmax: number of LC points with phase>= phase_max

        """
        lc.loc[:, 'n_aft'] = (np.sign(lc['phase']) == 1) & (
            lc['snr_m5'] >= self.snr_min)
        lc.loc[:, 'n_bef'] = (np.sign(lc['phase']) == -
                              1) & (lc['snr_m5'] >= self.snr_min)
        # lc.loc[:, 'N_aft'] = (np.sign(lc['phase']) == 1)
        # lc.loc[:, 'N_bef'] = (np.sign(lc['phase']) == -1)
        # lc.loc[:,'N_phmin'] = (lc['phase']<=-5.)&(lc['snr_m5']>=5.)
        # lc.loc[:,'N_phmax'] = (lc['phase']>=20)&(lc['snr_m5']>=5.)
        lc.loc[:, 'n_phmin'] = (lc['phase'] <= self.phase_min)
        lc.loc[:, 'n_phmax'] = (lc['phase'] >= self.phase_max)

        return lc

    def sigmaSNparams(self, grp):
        """
        Method to estimate variances of SN parameters
        from inversion of the Fisher matrix

        Parameters
        ---------------
        grp: pandas df of flux derivatives wrt SN parameters

        Returns
        ----------
        Diagonal elements of the inverted matrix (as pandas df)

        """
        parts = {}
        for ia, vala in enumerate(self.params):
            for jb, valb in enumerate(self.params):
                if jb >= ia:
                    parts[ia, jb] = grp['F_'+vala+valb]

            # print(parts)
        size = len(grp)
        npar = len(self.params)
        Fisher_Big = np.zeros((npar*size, npar*size))
        Big_Diag = np.zeros((npar*size, npar*size))
        Big_Diag = []

        for iv in range(size):
            Fisher_Matrix = np.zeros((npar, npar))
            for ia, vala in enumerate(self.params):
                for jb, valb in enumerate(self.params):
                    if jb >= ia:
                        Fisher_Big[ia+npar*iv][jb+npar*iv] = parts[ia, jb]

        # pprint.pprint(Fisher_Big)

        Fisher_Big = Fisher_Big + np.triu(Fisher_Big, 1).T
        Big_Diag = np.diag(np.linalg.inv(Fisher_Big))

        res = pd.DataFrame()
        for ia, vala in enumerate(self.params):
            indices = range(ia, len(Big_Diag), npar)
            # restab.add_column(
            #    Column(np.take(Big_Diag, indices), name='Cov_{}{}'.format(vala,vala)))
            res['Cov_{}{}'.format(vala, vala)] = np.take(Big_Diag, indices)

        return res


class CovColor:
    """
    class to estimate CovColor from lc using Fisher matrix element

    Parameters
    ---------------
    lc: pandas df
    lc to process. Should contain the Fisher matrix components
    ie the sum of the derivative of the fluxes wrt SN parameters

    """

    def __init__(self, lc):

        self.Cov_colorcolor = self.varColor(lc)

    def varColor(self, lc):
        """
        Method to estimate the variance color from matrix element

        Parameters
        --------------
        lc: pandas df
          data to process containing the derivative of the flux with respect to SN parameters

        Returns
        ----------
        float: Cov_colorcolor

        """
        a1 = lc['F_x0x0']
        a2 = lc['F_x0x1']
        a3 = lc['F_x0daymax']
        a4 = lc['F_x0color']

        b1 = a2
        b2 = lc['F_x1x1']
        b3 = lc['F_x1daymax']
        b4 = lc['F_x1color']

        c1 = a3
        c2 = b3
        c3 = lc['F_daymaxdaymax']
        c4 = lc['F_daymaxcolor']

        d1 = a4
        d2 = b4
        d3 = c4
        d4 = lc['F_colorcolor']

        detM = a1*self.det(b2, b3, b4, c2, c3, c4, d2, d3, d4)
        detM -= b1*self.det(a2, a3, a4, c2, c3, c4, d2, d3, d4)
        detM += c1*self.det(a2, a3, a4, b2, b3, b4, d2, d3, d4)
        detM -= d1*self.det(a2, a3, a4, b2, b3, b4, c2, c3, c4)

        res = -a3*b2*c1+a2*b3*c1+a3*b1*c2-a1*b3*c2-a2*b1*c3+a1*b2*c3

        return res/detM

    def det(self, a1, a2, a3, b1, b2, b3, c1, c2, c3):
        """
        Method to estimate the det of a matrix from its values

        Parameters
        ---------------
        Values of the matrix
        ( a1 a2 a3)
        (b1 b2 b3)
        (c1 c2 c3)

        Returns
        -----------
        det value
        """
        resp = a1*b2*c3+b1*c2*a3+c1*a2*b3
        resm = a3*b2*c1+b3*c2*a1+c3*a2*b1

        return resp-resm


"""
def det(a1, a2, a3, b1, b2, b3, c1, c2, c3):

    resp = a1*b2*c3+b1*c2*a3+c1*a2*b3
    resm = a3*b2*c1+b3*c2*a1+c3*a2*b1

    return resp-resm


def covColor(lc):

    a1 = lc['F_x0x0']
    a2 = lc['F_x0x1']
    a3 = lc['F_x0daymax']
    a4 = lc['F_x0color']

    b1 = a2
    b2 = lc['F_x1x1']
    b3 = lc['F_x1daymax']
    b4 = lc['F_x1color']

    c1 = a3
    c2 = b3
    c3 = lc['F_daymaxdaymax']
    c4 = lc['F_daymaxcolor']

    d1 = a4
    d2 = b4
    d3 = c4
    d4 = lc['F_colorcolor']

    detM = a1*det(b2, b3, b4, c2, c3, c4, d2, d3, d4)
    detM -= b1*det(a2, a3, a4, c2, c3, c4, d2, d3, d4)
    detM += c1*det(a2, a3, a4, b2, b3, b4, d2, d3, d4)
    detM -= d1*det(a2, a3, a4, b2, b3, b4, c2, c3, c4)

    res = -a3*b2*c1+a2*b3*c1+a3*b1*c2-a1*b3*c2-a2*b1*c3+a1*b2*c3

    return res/detM

"""

"""
def calcSN_last(lc_all, params=['x0', 'x1', 'color'], j=-1, output_q=None):

    time_ref = time.time()

    # print('go man',j,len(lc_all))
    fields = []
    for fi in ['season', 'healpixID', 'pixRA', 'pixDec', 'z',
               'daymax', 'band', 'snr_m5', 'time', 'fluxerr', 'phase']:
        fields.append(fi)

    for ia, vala in enumerate(params):
        for jb, valb in enumerate(params):
            if jb >= ia:
                fields.append('F_'+vala+valb)

    lc = Table(lc_all[fields])

    # print('here',lc)

    restab = Table(
        np.unique(lc[['season', 'healpixID', 'pixRA', 'pixDec', 'z', 'daymax']]))

    valu = np.unique(lc['z', 'daymax'])
    diff = lc['daymax']-valu['daymax'][:, np.newaxis]
    flag = np.abs(diff) < 1.e-5
    diffb = lc['z']-valu['z'][:, np.newaxis]
    flag &= np.abs(diffb) < 1.e-5

    tile_band = np.tile(lc['band'], (len(valu), 1))
    tile_snr = np.tile(lc['snr_m5'], (len(valu), 1))

    flag_snr = tile_snr >= 5.

    # difftime = lc['time']-lc['daymax']
    phase = np.tile(lc['phase'], (len(valu), 1))

    fflag = phase < 0.
    fflag &= flag
    fflag &= flag_snr

    ma_diff = np.ma.array(phase, mask=~fflag)
    count = ma_diff.count(axis=1)
    restab.add_column(Column(count, name='N_bef'))

    fflag = phase >= 0.
    fflag &= flag
    fflag &= flag_snr
    ma_diff = np.ma.array(phase, mask=~fflag)
    count = ma_diff.count(axis=1)
    restab.add_column(Column(count, name='N_aft'))

    # print('calc',restab)

    # print('after selection',time.time()-time_ref)
    # Select LCs with a sufficient number of LC points before and after max

    idx = (restab['N_bef'] >= 2) & (restab['N_aft'] >= 5)
    restab_good = Table(restab[idx])
    restab_bad = Table(restab[~idx])
    for par in params:
        restab_bad.add_column(
            Column([100.]*len(restab_bad), name='Cov_{}{}'.format(par, par)))

    # print('here again',valu[['z','daymax']],len(restab_good),len(restab_bad))

    if len(restab_good) == 0:
        if output_q is not None:
            output_q.put({j: restab_bad})
        else:
            return restab_bad

    valu = np.unique(restab_good['z', 'daymax'])
    diff = lc['daymax']-valu['daymax'][:, np.newaxis]
    flag = np.abs(diff) < 1.e-5
    diffb = lc['z']-valu['z'][:, np.newaxis]
    flag &= np.abs(diffb) < 1.e-5
    mystr = []
    for ia, vala in enumerate(params):
        for jb, valb in enumerate(params):
            if jb >= ia:
                mystr.append('F_'+vala+valb)
    mystr += ['fluxerr']

    resu = np.ma.array(np.tile(np.copy(lc[mystr]), (len(valu), 1)), mask=~flag)

    # print('hello',valu[['z','daymax']],np.copy(resu))

    restab = restab_bad
    time_ref = time.time()

    if len(restab_good) > 0:

        sigmaSNparams(resu, restab_good, params=['x0', 'x1', 'color'])

        restab = vstack([restab, restab_good])

    # print('after sigma',time.time()-time_ref)

    if output_q is not None:
        output_q.put({j: restab})
    else:
        return restab
"""

"""
def npoints(gr):

    idx = gr['phase'] < 0.
    gr['N_bef'] = len(gr.loc[idx])
    gr['N_aft'] = len(gr)-len(gr.loc[idx])

    return gr
"""

"""
def npointBand(lc, band):

    valu = np.unique(lc['z', 'daymax'])
    diff = lc['daymax']-valu['daymax'][:, np.newaxis]
    flag = np.abs(diff) < 1.e-5
    diffb = lc['z']-valu['z'][:, np.newaxis]
    flag &= np.abs(diffb) < 1.e-5

    tile_snr = np.tile(lc['snr_m5'], (len(valu), 1))
    difftime = lc['time']-lc['daymax']
    tile_diff = np.tile(difftime, (len(valu), 1))

    flagp = tile_diff >= 0.
    flagn = tile_diff < 0.

    restab = Table()
    for key, fl in dict(zip(['aft', 'bef'], [flagp, flagn])).items():
        fflag = np.copy(flag)
        fflag &= fl
        ma_diff = np.ma.array(tile_diff, mask=~fflag)
        count = ma_diff.count(axis=1)
        if band != '':
            restab.add_column(Column(count, name='N_{}'.format(key, band)))
        else:
            restab.add_column(Column(count, name='N_{}'.format(key, band)))

    return restab
"""


def sigmaSNparams(resu, restab, params=['x0', 'x1', 'color']):
    """
    Method to estimate SN parameter errors from Fisher elements

    Parameters
    ---------------
    resu:
    restab:
    params: list(str)
      list of parameters to consider (default: ['x0', 'x1', 'color'])

    Returns
    -----------

    """

    print(type(resu), type(restab))

    time_ref = time.time()
    parts = {}
    for ia, vala in enumerate(params):
        for jb, valb in enumerate(params):
            if jb >= ia:
                # parts[ia, jb] = np.sum(
                #    resu['F_'+vala+valb]/(resu['fluxerr']**2.), axis=1)
                parts[ia, jb] = np.sum(resu['F_'+vala+valb], axis=1)

    # print('one',time.time()-time_ref,parts)
    time_ref = time.time()
    size = len(resu)
    Fisher_Big = np.zeros((3*size, 3*size))
    Big_Diag = np.zeros((3*size, 3*size))
    Big_Diag = []

    for iv in range(size):
        Fisher_Matrix = np.zeros((3, 3))
        for ia, vala in enumerate(params):
            for jb, valb in enumerate(params):
                if jb >= ia:
                    Fisher_Big[ia+3*iv][jb+3 *
                                        iv] = parts[ia, jb][iv]
    # print('two',time.time()-time_ref)
    time_ref = time.time()
    # pprint.pprint(Fisher_Big)

    Fisher_Big = Fisher_Big + np.triu(Fisher_Big, 1).T
    # Big_Diag = np.diag(np.linalg.inv(Fisher_Big))
    # print('hhhh',Fisher_Big.shape)
    Big_Diag = np.diag(faster_inverse(Fisher_Big))
    # print('three',time.time()-time_ref)
    time_ref = time.time()
    for ia, vala in enumerate(params):
        indices = range(ia, len(Big_Diag), 3)
        restab.add_column(
            Column(np.take(Big_Diag, indices), name='Cov_{}{}'.format(vala, vala)))

    # print('four',time.time()-time_ref)
    # time_ref = time.time()


def faster_inverse(A):
    """
    Method to invert a matrix in a fast way

    Parameters
    --------------
    A: matrix to invert

    Returns
    ----------
    A-1: inverse matrix

    """

    b = np.identity(A.shape[1], dtype=A.dtype)
    # u, piv, x, info = lapack.dgesv(A, b)
    return la.solve(A, b)<|MERGE_RESOLUTION|>--- conflicted
+++ resolved
@@ -540,13 +540,8 @@
         # snr_m5 correction
         tab['snr_m5'] = 1./srand(tab['gamma'], tab['mag'], tab['m5'])
         tab['magerr'] = (2.5/np.log(10.))/tab['snr_m5']
-<<<<<<< HEAD
-        tab['fluxerr_photo'] = tab['flux']/tab['snr_m5']
-        tab['fluxerr'] = np.sqrt(tab['fluxerr_photo']**2+
-=======
         tab['fluxerr_phot'] = tab['flux']/tab['snr_m5']
         tab['fluxerr'] = np.sqrt(tab['fluxerr_phot']**2 +
->>>>>>> 2504d379
                                  tab['fluxerr_model']**2)
 
         # tab['old_flux'] = test['flux']
